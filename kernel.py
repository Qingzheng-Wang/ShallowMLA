import triton
import triton.language as tl
import torch

@triton.autotune(
    configs=[
        triton.Config(
            {
                "BLOCK_L": 32, "BLOCK_T": 32, "BLOCK_K": 32, "BLOCK_R": 32
            }, num_warps=4
        ),
        triton.Config(
            {
                "BLOCK_L": 64, "BLOCK_T": 64, "BLOCK_K": 64, "BLOCK_R": 64
            }, num_warps=4
        ),
        triton.Config(
            {
                "BLOCK_L": 128, "BLOCK_T": 64, "BLOCK_K": 64, "BLOCK_R": 64
            }, num_warps=8
        ),
        triton.Config(
            {
                "BLOCK_L": 64, "BLOCK_T": 128, "BLOCK_K": 64, "BLOCK_R": 64
            }, num_warps=8
        ),
        triton.Config(
            {
                "BLOCK_L": 128, "BLOCK_T": 128, "BLOCK_K": 64, "BLOCK_R": 64
            }, num_warps=8
        ),
        triton.Config(
            {
                "BLOCK_L": 64, "BLOCK_T": 64, "BLOCK_K": 128, "BLOCK_R": 64
            }, num_warps=8
        ),
        triton.Config(
            {
                "BLOCK_L": 64, "BLOCK_T": 64, "BLOCK_K": 64, "BLOCK_R": 128
            }, num_warps=8
        ),
        triton.Config(
            {
                "BLOCK_L": 256, "BLOCK_T": 64, "BLOCK_K": 64, "BLOCK_R": 64
            }, num_warps=16
        ),
        triton.Config(
            {
                "BLOCK_L": 64, "BLOCK_T": 256, "BLOCK_K": 64, "BLOCK_R": 64
            }, num_warps=16
        )
    ],
    key=['L', 'T', 'K', 'R'] # re-sesearch when changing these values
)
@triton.jit
def fused_qk_attention_kernel(
    q_nrope_absorb_ptr, # [B, L, H, K]
    q_rope_ptr, # [B, L, H, R]
    kv_latent_cache_ptr, # [B, T, K]
    k_rope_cache_ptr, # [B, T, R]
    out_ptr, 
    B, L, H, K, R, T,
    stride_qn_b, stride_qn_l, stride_qn_h, stride_qn_k, 
    stride_qr_b, stride_qr_l, stride_qr_h, stride_qr_r,
    stride_kv_b, stride_kv_t, stride_kv_k,
    stride_kr_b, stride_kr_t, stride_kr_r,
    stride_out_b, stride_out_l, stride_out_h, stride_out_t,
    softmax_scale,
    BLOCK_L: tl.constexpr, # block size for seq_len_q
    BLOCK_T: tl.constexpr, # block size for seq_len_k
    BLOCK_K: tl.constexpr, # block size for kv_latent_rank
    BLOCK_R: tl.constexpr, # block size for qk_rope_head_dim
    dtype: tl.constexpr,
):
    """
    This kernel focuses on the QK^T in the MLA.
    MLA splits the QK^T into two parts:
        1. Q_{nrope}C^T, where C is the latent kv cache.
        2. Q_{rope}K_{rope}^T, where Q_{rope} and K_{rope} are the rope embeddings.
    This is represented as the following torch code:
    ```python
        torch.einsum(
            "blhk,btk->blht", q_nrope_absorb, self.kv_latent_cache[:batch_size, :end_pos]
        ) + 
        torch.einsum(
            "blhr,btr->blht", q_rope, self.k_rope_cache[:batch_size, :end_pos]
        )
    ```
    The common form of these two operation is: 
    [batch_size (b), seq_len_q (l), num_heads (h), kv_latent_rank (k) or qk_rope_head_dim (r)], 
    [batch_size (b), seq_len_k (t), kv_latent_rank (k) or qk_rope_head_dim (r)] ->
    [batch_size (b), seq_len_q (l), num_heads (h), seq_len_k (t)]

    b: batch_size
    l: seq_len_q
    h: num_heads
    k: kv_latent_rank
    r: qk_rope_head_dim
    t: seq_len_k

    """

    pid_l = tl.program_id(0) # q position
    pid_t = tl.program_id(1) # k position
    pid_b = tl.program_id(2) # batch position

    offs_l = pid_l * BLOCK_L + tl.arange(0, BLOCK_L) # one pid process one l or t
    offs_t = pid_t * BLOCK_T + tl.arange(0, BLOCK_T)
    offs_k = tl.arange(0, BLOCK_K) # one pid reverse on the k or r dimension
    offs_r = tl.arange(0, BLOCK_R)

    mask_l = offs_l < L
    mask_t = offs_t < T

    for h in range(H):
        accumulator = tl.zeros((BLOCK_L, BLOCK_T), dtype=dtype)

        # q_nrope_absorb kv_latent_cache
        for k_off in range(0, K, BLOCK_K):
            mask_k = k_off + offs_k < K
            q_nrope_absorb = tl.load(
                q_nrope_absorb_ptr + 
                pid_b * stride_qn_b + 
                offs_l[:, None] * stride_qn_l + # [:, None] + [None, :] is (l, k), get a l * k matrix
                h * stride_qn_h + 
                (k_off + offs_k)[None, :] * stride_qn_k, 
                mask=mask_l[:, None] & mask_k[None, :],
                other=0.0
            )
            kv_latent_cache = tl.load(
                kv_latent_cache_ptr + 
                pid_b * stride_kv_b + 
                offs_t[None, :] * stride_kv_t + 
                (k_off + offs_k)[:, None] * stride_kv_k, # make k prior to t, it is like transpose
                mask=mask_t[None, :] & mask_k[:, None],
                other=0.0
            )
            accumulator += tl.dot(q_nrope_absorb, kv_latent_cache)

        for r_off in range(0, R, BLOCK_R):
            mask_r = r_off + offs_r < R
            q_rope = tl.load(
                q_rope_ptr + 
                pid_b * stride_qr_b + 
                offs_l[:, None] * stride_qr_l + 
                h * stride_qr_h + 
                (r_off + offs_r)[None, :] * stride_qr_r,
                mask=mask_l[:, None] & mask_r[None, :],
                other=0.0
            )
            k_rope_cache = tl.load(
                k_rope_cache_ptr +
                pid_b * stride_kr_b + 
                offs_t[None, :] * stride_kr_t +
                (r_off + offs_r)[:, None] * stride_kr_r,
                mask=mask_t[None, :] & mask_r[:, None],
                other=0.0
            )
            accumulator += tl.dot(q_rope, k_rope_cache)

        accumulator *= softmax_scale
        tl.store(
            out_ptr + 
            pid_b * stride_out_b + 
            offs_l[:, None] * stride_out_l +
            h * stride_out_h + 
            offs_t[None, :] * stride_out_t, 
            accumulator, 
            mask=mask_l[:, None] & mask_t[None, :],
        )


@triton.autotune(
    configs=[
        triton.Config(
            {
                "BLOCK_L": 32, "BLOCK_T": 32, "BLOCK_K": 32, "BLOCK_R": 32
            }, num_warps=4
        ),
        triton.Config(
            {
                "BLOCK_L": 64, "BLOCK_T": 64, "BLOCK_K": 64, "BLOCK_R": 64
            }, num_warps=4
        ),
    ],
    key=['L', 'T', 'K', 'R'] # re-sesearch when changing these values
)
@triton.jit
def fused_qk_attention_kernel_2(
    q_nrope_absorb_ptr, # [B, L, H, K]
    q_rope_ptr, # [B, L, H, R]
    kv_latent_cache_ptr, # [B, T, K]
    k_rope_cache_ptr, # [B, T, R]
    out_ptr, 
    B, L, H, K, R, T,
    stride_qn_b, stride_qn_l, stride_qn_h, stride_qn_k, 
    stride_qr_b, stride_qr_l, stride_qr_h, stride_qr_r,
    stride_kv_b, stride_kv_t, stride_kv_k,
    stride_kr_b, stride_kr_t, stride_kr_r,
    stride_out_b, stride_out_l, stride_out_h, stride_out_t,
    softmax_scale,
    BLOCK_L: tl.constexpr, # block size for seq_len_q
    BLOCK_T: tl.constexpr, # block size for seq_len_k
    BLOCK_K: tl.constexpr, # block size for kv_latent_rank
    BLOCK_R: tl.constexpr, # block size for qk_rope_head_dim
    dtype: tl.constexpr,
):
    """
    Version 2 of the fused qk attention kernel.
    THIS KERNEL PARALLIZE ON HEADS!!!

    This kernel focuses on the QK^T in the MLA.
    MLA splits the QK^T into two parts:
        1. Q_{nrope}C^T, where C is the latent kv cache.
        2. Q_{rope}K_{rope}^T, where Q_{rope} and K_{rope} are the rope embeddings.
    This is represented as the following torch code:
    ```python
        torch.einsum(
            "blhk,btk->blht", q_nrope_absorb, self.kv_latent_cache[:batch_size, :end_pos]
        ) + 
        torch.einsum(
            "blhr,btr->blht", q_rope, self.k_rope_cache[:batch_size, :end_pos]
        )
    ```
    The common form of these two operation is: 
    [batch_size (b), seq_len_q (l), num_heads (h), kv_latent_rank (k) or qk_rope_head_dim (r)], 
    [batch_size (b), seq_len_k (t), kv_latent_rank (k) or qk_rope_head_dim (r)] ->
    [batch_size (b), seq_len_q (l), num_heads (h), seq_len_k (t)]

    b: batch_size
    l: seq_len_q
    h: num_heads
    k: kv_latent_rank
    r: qk_rope_head_dim
    t: seq_len_k

    """

    pid_l = tl.program_id(0) # q position on the seq_len_q
    pid_t = tl.program_id(1) # k position on the seq_len_k
    pid_bh = tl.program_id(2) # batch and head index

    b = pid_bh // H
    h = pid_bh % H

    offs_l = pid_l * BLOCK_L + tl.arange(0, BLOCK_L) # one pid process one l or t
    offs_t = pid_t * BLOCK_T + tl.arange(0, BLOCK_T)
    offs_k = tl.arange(0, BLOCK_K) # one pid reverse on the k or r dimension
    offs_r = tl.arange(0, BLOCK_R)

    mask_l = offs_l < L
    mask_t = offs_t < T

    accumulator = tl.zeros((BLOCK_L, BLOCK_T), dtype=dtype)

    # q_nrope_absorb kv_latent_cache
    for k_off in range(0, K, BLOCK_K):
        mask_k = k_off + offs_k < K
        q_nrope_absorb = tl.load(
            q_nrope_absorb_ptr + 
            b * stride_qn_b + 
            offs_l[:, None] * stride_qn_l + # [:, None] + [None, :] is (l, k), get a l * k matrix
            h * stride_qn_h + 
            (k_off + offs_k)[None, :] * stride_qn_k, 
            mask=mask_l[:, None] & mask_k[None, :],
            other=0.0
        )
        kv_latent_cache = tl.load(
            kv_latent_cache_ptr + 
            b * stride_kv_b + 
            offs_t[None, :] * stride_kv_t + 
            (k_off + offs_k)[:, None] * stride_kv_k, # make k prior to t, it is like transpose
            mask=mask_t[None, :] & mask_k[:, None],
            other=0.0
        )
        accumulator += tl.dot(q_nrope_absorb, kv_latent_cache)

    for r_off in range(0, R, BLOCK_R):
        mask_r = r_off + offs_r < R
        q_rope = tl.load(
            q_rope_ptr + 
            b * stride_qr_b + 
            offs_l[:, None] * stride_qr_l + 
            h * stride_qr_h + 
            (r_off + offs_r)[None, :] * stride_qr_r,
            mask=mask_l[:, None] & mask_r[None, :],
            other=0.0
        )
        k_rope_cache = tl.load(
            k_rope_cache_ptr +
            b * stride_kr_b + 
            offs_t[None, :] * stride_kr_t +
            (r_off + offs_r)[:, None] * stride_kr_r,
            mask=mask_t[None, :] & mask_r[:, None],
            other=0.0
        )
        accumulator += tl.dot(q_rope, k_rope_cache)

    accumulator *= softmax_scale
    tl.store(
        out_ptr + 
        b * stride_out_b + 
        offs_l[:, None] * stride_out_l +
        h * stride_out_h + 
        offs_t[None, :] * stride_out_t, 
        accumulator, 
        mask=mask_l[:, None] & mask_t[None, :],
    )

@triton.autotune(
    configs=[
        triton.Config(
            {
                "BLOCK_D": 32
            }, num_warps=4
        ),
        triton.Config(
            {
                "BLOCK_D": 64
            }, num_warps=4
        ),
    ],
    key=['D'] # re-sesearch when changing these values
)
@triton.jit
def fused_apply_rotary_emb_kernel(
    x_ptr, # [B, L, H, D]
    freq_cis_ptr, # [L, D // 2, 2]
    out_ptr, # [B, L, H, D]
    B, L, H, D, 
    stride_x_b, stride_x_l, stride_x_h, stride_x_d,
    stride_freq_cis_l, stride_freq_cis_d, stride_freq_cis_2,
    stride_out_b, stride_out_l, stride_out_h, stride_out_d,
    BLOCK_D: tl.constexpr, # one block process half D
):
    pid_b = tl.program_id(0)
    pid_l = tl.program_id(1)
    pid_h = tl.program_id(2)

    d_half = D // 2

    offs_d = tl.arange(0, BLOCK_D)
    mask_d = offs_d < d_half

    x_real = tl.load(
        x_ptr + 
        pid_b * stride_x_b +
        pid_l * stride_x_l +
        pid_h * stride_x_h +
        offs_d * 2 * stride_x_d, # real part
        mask=mask_d,
        other=0.0
    )
    x_imag = tl.load(
        x_ptr +
        pid_b * stride_x_b +
        pid_l * stride_x_l +
        pid_h * stride_x_h +
        offs_d * 2 * stride_x_d + stride_x_d, # image part
        mask=mask_d,
        other=0.0
    )

    freqs_cos = tl.load(
        freq_cis_ptr + 
        pid_l * stride_freq_cis_l +
        offs_d * stride_freq_cis_d +
        0 * stride_freq_cis_2, # cos part
        mask=mask_d,
        other=0.0
    )
    freqs_sin = tl.load(
        freq_cis_ptr + 
        pid_l * stride_freq_cis_l +
        offs_d * stride_freq_cis_d +
        1 * stride_freq_cis_2, # sin part
        mask=mask_d,
        other=0.0
    )

    out_real = x_real * freqs_cos - x_imag * freqs_sin
    out_imag = x_real * freqs_sin + x_imag * freqs_cos

    # save real and imag, the real and imag is interleaved
    tl.store(
        out_ptr + 
        pid_b * stride_out_b +
        pid_l * stride_out_l +
        pid_h * stride_out_h +
        offs_d * 2 * stride_out_d, # real part
        out_real,
        mask_d
    )
    tl.store(
        out_ptr +
        pid_b * stride_out_b +
        pid_l * stride_out_l +
        pid_h * stride_out_h +
        offs_d * 2 * stride_out_d + stride_out_d, # image part
        out_imag,
        mask_d
    )

def fused_qk_attention(
    q_nrope_absorb: torch.Tensor, 
    q_rope: torch.Tensor, 
    kv_latent_cache: torch.Tensor, 
    k_rope_cache: torch.Tensor,
    softmax_scale: float,
    kernel_version: int = 1,
    dtype: tl.constexpr = tl.float32,
): 

    B, L, H, K = q_nrope_absorb.shape
    _, T, R = k_rope_cache.shape
    out = torch.empty((B, L, H, T), dtype=q_nrope_absorb.dtype, device=q_nrope_absorb.device)

    if kernel_version == 1:
        grid = lambda meta: (
            triton.cdiv(L, meta["BLOCK_L"]), 
            triton.cdiv(T, meta["BLOCK_T"]),
            B, # batch size
        )
        kernel_func = fused_qk_attention_kernel
    elif kernel_version == 2:
        grid = lambda meta: (
            triton.cdiv(L, meta["BLOCK_L"]), 
            triton.cdiv(T, meta["BLOCK_T"]),
            B * H, # batch size * num_heads
        )
        kernel_func = fused_qk_attention_kernel_2

    kernel_func[grid](
        q_nrope_absorb,
        q_rope,
        kv_latent_cache,
        k_rope_cache,
        out,
        B, L, H, K, R, T,
        *q_nrope_absorb.stride(),
        *q_rope.stride(),
        *kv_latent_cache.stride(),
        *k_rope_cache.stride(),
        *out.stride(),
        softmax_scale, 
        # BLOCK_L=32,
        # BLOCK_T=32,
        # BLOCK_K=32,
        # BLOCK_R=32,
        dtype=dtype,
    ) # the block sizes is tuned by autotune

    return out

<<<<<<< HEAD
def fused_apply_rotary_emb(
    x: torch.Tensor,
    freq_cis: torch.Tensor
):
    B, L, H, D = x.shape
    out = torch.empty((B, L, H, D), dtype=x.dtype, device=x.device)

    grid = lambda meta: (
        B, # batch size
        L, # seq_len_q
        H, # num_heads
    )

    fused_apply_rotary_emb_kernel[grid](
        x, freq_cis, out, 
        B, L, H, D,
        *x.stride(),
        *freq_cis.stride(),
        *out.stride(),
        # BLOCK_D=32 # auto tune
    )

    return out

DEFAULT_BLOCK_SIZE = 1024

@triton.jit
def _optimized_rms_norm_kernel(
    x_ptr, out_ptr, weight_ptr,
    batch_size, normalized_dim,
    stride_x_batch, stride_x_dim,
    stride_out_batch, stride_out_dim,
    stride_weight,
    epsilon,
    BLOCK_SIZE: tl.constexpr = DEFAULT_BLOCK_SIZE,
):
    """
    Every program deals with one row on the x (assuming the last dim as the dim to normalized) 
    """
    pid = tl.program_id(0)
    
    if pid >= batch_size:
        return

    # assuming the storage of x is contiguous
    row_ptr = x_ptr + pid * stride_x_batch
    out_row_ptr = out_ptr + pid * stride_out_batch

    # calculate the squared mean
    sum_squares = 0.0
    offs = tl.arange(0, BLOCK_SIZE)
    for block_start in range(0, normalized_dim, BLOCK_SIZE):
        block_offs = block_start + offs
        mask = block_offs < normalized_dim
        x_block = tl.load(row_ptr + block_offs * stride_x_dim, mask=mask, other=0.0)
        sum_squares += tl.sum(x_block * x_block * mask, axis=0)

    inv_rms = 1.0 / tl.sqrt(sum_squares / normalized_dim + epsilon)

    # normalize and multiplied by scale（weight）
    for block_start in range(0, normalized_dim, BLOCK_SIZE):
        block_offs = block_start + offs
        mask = block_offs < normalized_dim
        x_block = tl.load(row_ptr + block_offs * stride_x_dim, mask=mask, other=0.0)
        weight_block = tl.load(weight_ptr + block_offs * stride_weight, mask=mask, other=1.0)
        out_block = x_block * inv_rms * weight_block
        tl.store(out_row_ptr + block_offs * stride_out_dim, out_block, mask=mask)

def fused_rms_norm(x, normalized_shape, weight, epsilon=1e-6):
    """
    Fused RMSNorm

    Require:
      - the last dim's shape should equals normalized_shape[0]
    """
    if weight.dtype != x.dtype:
        weight = weight.to(x.dtype)

    normalized_dim = normalized_shape[0]
    
    if not x.is_contiguous():
        x = x.contiguous()

    # batchsize_by_seqlen = batchsize * seqlen
    batchsize_by_seqlen = x.numel() // normalized_dim

    # create output tensor
    out = torch.empty_like(x)

    stride_x_batch = normalized_dim  # stride per row
    stride_x_dim = 1

    stride_out_batch = normalized_dim
    stride_out_dim = 1

    # assuming the weight to be 1-D tensor
    stride_weight = weight.stride(0) if weight.dim() > 0 else 0

    grid = (batchsize_by_seqlen,)

    _optimized_rms_norm_kernel[grid](
        x_ptr=x,
        out_ptr=out,
        weight_ptr=weight,
        batch_size=batchsize_by_seqlen,
        normalized_dim=normalized_dim,
        stride_x_batch=stride_x_batch,
        stride_x_dim=stride_x_dim,
        stride_out_batch=stride_out_batch,
        stride_out_dim=stride_out_dim,
        stride_weight=stride_weight,
        epsilon=epsilon,
    )

    return out
=======
@triton.autotune(
    configs=[
        triton.Config({"BLOCK_T": 128}, num_warps=4),
        triton.Config({"BLOCK_T": 64}, num_warps=4),
    ],
    key=["BLOCK_T"]
)
@triton.jit
def fused_mask_softmax_kernel(
    scores_ptr,         # pointer to scores, shape [B, L, H, T]
    mask_ptr,           # pointer to mask, shape [1, L, 1, T]
    B, L, H, T,         # dimensions of scores
    stride_scores_b, stride_scores_l, stride_scores_h, stride_scores_t,
    stride_mask_l, stride_mask_t,  # mask only uses strides of the l and t dimensions
    BLOCK_T: tl.constexpr,          # number of elements processed in the T dimension per block
):
    # Each program processes one row, corresponding to (b, l, h)
    pid = tl.program_id(0)
    # Decode b, l, h from the grid size (B*L*H)
    tmp = pid
    b = tmp // (L * H)
    tmp = tmp % (L * H)
    l = tmp // H
    h = tmp % H

    # Starting address of the current row in scores
    row_scores_ptr = scores_ptr + b * stride_scores_b + l * stride_scores_l + h * stride_scores_h

    # First pass: Scan the T dimension to compute the maximum value (for numerical stability)
    row_max = -1e9  # Using a scalar to store the maximum value directly
    offs = tl.arange(0, BLOCK_T)
    for start in range(0, T, BLOCK_T):
        offs_t = start + offs
        mask_valid = offs_t < T
        # Load the scores tile
        scores_tile = tl.load(
            row_scores_ptr + offs_t * stride_scores_t,
            mask=mask_valid,
            other=-1e9
        )
        # Load the corresponding mask tile (mask shape is [1, L, 1, T], so it only relates to the l and t dimensions)
        mask_tile = tl.load(
            mask_ptr + l * stride_mask_l + offs_t * stride_mask_t,
            mask=mask_valid,
            other=0.0
        )
        tile = scores_tile + mask_tile
        row_max = tl.maximum(row_max, tl.max(tile, axis=0))
    
    # Second pass: Compute the sum of exp(x - max)
    row_sum = 0.0
    for start in range(0, T, BLOCK_T):
        offs_t = start + offs
        mask_valid = offs_t < T
        scores_tile = tl.load(
            row_scores_ptr + offs_t * stride_scores_t,
            mask=mask_valid,
            other=-1e9
        )
        mask_tile = tl.load(
            mask_ptr + l * stride_mask_l + offs_t * stride_mask_t,
            mask=mask_valid,
            other=0.0
        )
        tile = scores_tile + mask_tile
        tile = tile - row_max
        exp_tile = tl.exp(tile)
        row_sum += tl.sum(exp_tile, axis=0)
    
    # Third pass: Normalize and write back to scores
    for start in range(0, T, BLOCK_T):
        offs_t = start + offs
        mask_valid = offs_t < T
        scores_tile = tl.load(
            row_scores_ptr + offs_t * stride_scores_t,
            mask=mask_valid,
            other=-1e9
        )
        mask_tile = tl.load(
            mask_ptr + l * stride_mask_l + offs_t * stride_mask_t,
            mask=mask_valid,
            other=0.0
        )
        tile = scores_tile + mask_tile
        tile = tile - row_max
        exp_tile = tl.exp(tile)
        softmax_tile = exp_tile / row_sum
        tl.store(row_scores_ptr + offs_t * stride_scores_t, softmax_tile, mask=mask_valid)
    

def fused_mask_softmax(scores: torch.Tensor, mask: torch.Tensor):
    """
    fused_mask_softmax: Apply mask to scores and perform softmax normalization along the last dimension.
    scores: [B, L, H, T]
    mask: [1, L, 1, T]
    """
    B, L, H, T = scores.shape
    # Get the strides for each dimension of scores
    stride_scores_b, stride_scores_l, stride_scores_h, stride_scores_t = scores.stride()
    # Mask's shape is [1, L, 1, T]; only the strides for l and t dimensions are used
    _, stride_mask_l, _, stride_mask_t = mask.stride()

    # Grid size: each block processes one row, i.e., one (b, l, h)
    grid = lambda meta: (B * L * H,)
    fused_mask_softmax_kernel[grid](
        scores, mask, B, L, H, T,
        stride_scores_b, stride_scores_l, stride_scores_h, stride_scores_t,
        stride_mask_l, stride_mask_t,
        # BLOCK_T will be automatically selected by autotune
    )
>>>>>>> 4910cf84
<|MERGE_RESOLUTION|>--- conflicted
+++ resolved
@@ -452,129 +452,12 @@
 
     return out
 
-<<<<<<< HEAD
-def fused_apply_rotary_emb(
-    x: torch.Tensor,
-    freq_cis: torch.Tensor
-):
-    B, L, H, D = x.shape
-    out = torch.empty((B, L, H, D), dtype=x.dtype, device=x.device)
-
-    grid = lambda meta: (
-        B, # batch size
-        L, # seq_len_q
-        H, # num_heads
-    )
-
-    fused_apply_rotary_emb_kernel[grid](
-        x, freq_cis, out, 
-        B, L, H, D,
-        *x.stride(),
-        *freq_cis.stride(),
-        *out.stride(),
-        # BLOCK_D=32 # auto tune
-    )
-
-    return out
-
-DEFAULT_BLOCK_SIZE = 1024
-
-@triton.jit
-def _optimized_rms_norm_kernel(
-    x_ptr, out_ptr, weight_ptr,
-    batch_size, normalized_dim,
-    stride_x_batch, stride_x_dim,
-    stride_out_batch, stride_out_dim,
-    stride_weight,
-    epsilon,
-    BLOCK_SIZE: tl.constexpr = DEFAULT_BLOCK_SIZE,
-):
-    """
-    Every program deals with one row on the x (assuming the last dim as the dim to normalized) 
-    """
-    pid = tl.program_id(0)
-    
-    if pid >= batch_size:
-        return
-
-    # assuming the storage of x is contiguous
-    row_ptr = x_ptr + pid * stride_x_batch
-    out_row_ptr = out_ptr + pid * stride_out_batch
-
-    # calculate the squared mean
-    sum_squares = 0.0
-    offs = tl.arange(0, BLOCK_SIZE)
-    for block_start in range(0, normalized_dim, BLOCK_SIZE):
-        block_offs = block_start + offs
-        mask = block_offs < normalized_dim
-        x_block = tl.load(row_ptr + block_offs * stride_x_dim, mask=mask, other=0.0)
-        sum_squares += tl.sum(x_block * x_block * mask, axis=0)
-
-    inv_rms = 1.0 / tl.sqrt(sum_squares / normalized_dim + epsilon)
-
-    # normalize and multiplied by scale（weight）
-    for block_start in range(0, normalized_dim, BLOCK_SIZE):
-        block_offs = block_start + offs
-        mask = block_offs < normalized_dim
-        x_block = tl.load(row_ptr + block_offs * stride_x_dim, mask=mask, other=0.0)
-        weight_block = tl.load(weight_ptr + block_offs * stride_weight, mask=mask, other=1.0)
-        out_block = x_block * inv_rms * weight_block
-        tl.store(out_row_ptr + block_offs * stride_out_dim, out_block, mask=mask)
-
-def fused_rms_norm(x, normalized_shape, weight, epsilon=1e-6):
-    """
-    Fused RMSNorm
-
-    Require:
-      - the last dim's shape should equals normalized_shape[0]
-    """
-    if weight.dtype != x.dtype:
-        weight = weight.to(x.dtype)
-
-    normalized_dim = normalized_shape[0]
-    
-    if not x.is_contiguous():
-        x = x.contiguous()
-
-    # batchsize_by_seqlen = batchsize * seqlen
-    batchsize_by_seqlen = x.numel() // normalized_dim
-
-    # create output tensor
-    out = torch.empty_like(x)
-
-    stride_x_batch = normalized_dim  # stride per row
-    stride_x_dim = 1
-
-    stride_out_batch = normalized_dim
-    stride_out_dim = 1
-
-    # assuming the weight to be 1-D tensor
-    stride_weight = weight.stride(0) if weight.dim() > 0 else 0
-
-    grid = (batchsize_by_seqlen,)
-
-    _optimized_rms_norm_kernel[grid](
-        x_ptr=x,
-        out_ptr=out,
-        weight_ptr=weight,
-        batch_size=batchsize_by_seqlen,
-        normalized_dim=normalized_dim,
-        stride_x_batch=stride_x_batch,
-        stride_x_dim=stride_x_dim,
-        stride_out_batch=stride_out_batch,
-        stride_out_dim=stride_out_dim,
-        stride_weight=stride_weight,
-        epsilon=epsilon,
-    )
-
-    return out
-=======
 @triton.autotune(
     configs=[
         triton.Config({"BLOCK_T": 128}, num_warps=4),
         triton.Config({"BLOCK_T": 64}, num_warps=4),
     ],
-    key=["BLOCK_T"]
+    key=["T"]
 )
 @triton.jit
 def fused_mask_softmax_kernel(
@@ -679,4 +562,119 @@
         stride_mask_l, stride_mask_t,
         # BLOCK_T will be automatically selected by autotune
     )
->>>>>>> 4910cf84
+
+def fused_apply_rotary_emb(
+    x: torch.Tensor,
+    freq_cis: torch.Tensor
+):
+    B, L, H, D = x.shape
+    out = torch.empty((B, L, H, D), dtype=x.dtype, device=x.device)
+
+    grid = lambda meta: (
+        B, # batch size
+        L, # seq_len_q
+        H, # num_heads
+    )
+
+    fused_apply_rotary_emb_kernel[grid](
+        x, freq_cis, out, 
+        B, L, H, D,
+        *x.stride(),
+        *freq_cis.stride(),
+        *out.stride(),
+        # BLOCK_D=32 # auto tune
+    )
+
+    return out
+
+DEFAULT_BLOCK_SIZE = 1024
+
+@triton.jit
+def _optimized_rms_norm_kernel(
+    x_ptr, out_ptr, weight_ptr,
+    batch_size, normalized_dim,
+    stride_x_batch, stride_x_dim,
+    stride_out_batch, stride_out_dim,
+    stride_weight,
+    epsilon,
+    BLOCK_SIZE: tl.constexpr = DEFAULT_BLOCK_SIZE,
+):
+    """
+    Every program deals with one row on the x (assuming the last dim as the dim to normalized) 
+    """
+    pid = tl.program_id(0)
+    
+    if pid >= batch_size:
+        return
+
+    # assuming the storage of x is contiguous
+    row_ptr = x_ptr + pid * stride_x_batch
+    out_row_ptr = out_ptr + pid * stride_out_batch
+
+    # calculate the squared mean
+    sum_squares = 0.0
+    offs = tl.arange(0, BLOCK_SIZE)
+    for block_start in range(0, normalized_dim, BLOCK_SIZE):
+        block_offs = block_start + offs
+        mask = block_offs < normalized_dim
+        x_block = tl.load(row_ptr + block_offs * stride_x_dim, mask=mask, other=0.0)
+        sum_squares += tl.sum(x_block * x_block * mask, axis=0)
+
+    inv_rms = 1.0 / tl.sqrt(sum_squares / normalized_dim + epsilon)
+
+    # normalize and multiplied by scale（weight）
+    for block_start in range(0, normalized_dim, BLOCK_SIZE):
+        block_offs = block_start + offs
+        mask = block_offs < normalized_dim
+        x_block = tl.load(row_ptr + block_offs * stride_x_dim, mask=mask, other=0.0)
+        weight_block = tl.load(weight_ptr + block_offs * stride_weight, mask=mask, other=1.0)
+        out_block = x_block * inv_rms * weight_block
+        tl.store(out_row_ptr + block_offs * stride_out_dim, out_block, mask=mask)
+
+def fused_rms_norm(x, normalized_shape, weight, epsilon=1e-6):
+    """
+    Fused RMSNorm
+
+    Require:
+      - the last dim's shape should equals normalized_shape[0]
+    """
+    if weight.dtype != x.dtype:
+        weight = weight.to(x.dtype)
+
+    normalized_dim = normalized_shape[0]
+    
+    if not x.is_contiguous():
+        x = x.contiguous()
+
+    # batchsize_by_seqlen = batchsize * seqlen
+    batchsize_by_seqlen = x.numel() // normalized_dim
+
+    # create output tensor
+    out = torch.empty_like(x)
+
+    stride_x_batch = normalized_dim  # stride per row
+    stride_x_dim = 1
+
+    stride_out_batch = normalized_dim
+    stride_out_dim = 1
+
+    # assuming the weight to be 1-D tensor
+    stride_weight = weight.stride(0) if weight.dim() > 0 else 0
+
+    grid = (batchsize_by_seqlen,)
+
+    _optimized_rms_norm_kernel[grid](
+        x_ptr=x,
+        out_ptr=out,
+        weight_ptr=weight,
+        batch_size=batchsize_by_seqlen,
+        normalized_dim=normalized_dim,
+        stride_x_batch=stride_x_batch,
+        stride_x_dim=stride_x_dim,
+        stride_out_batch=stride_out_batch,
+        stride_out_dim=stride_out_dim,
+        stride_weight=stride_weight,
+        epsilon=epsilon,
+    )
+
+    return out