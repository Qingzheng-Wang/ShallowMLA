--- conflicted
+++ resolved
@@ -5,11 +5,7 @@
 )
 import time
 from torch.profiler import profile, ProfilerActivity, schedule, tensorboard_trace_handler
-<<<<<<< HEAD
-from kernel import fused_qk_attention, fused_apply_rotary_emb
-=======
-from kernel import fused_qk_attention, fused_mask_softmax
->>>>>>> 4910cf84
+from kernel import fused_qk_attention, fused_mask_softmax, fused_apply_rotary_emb
 
 
 def test_transformer_forward():
@@ -234,8 +230,40 @@
     print("Max abs diff:", (scores_torch - scores_triton).abs().max().item())
     print("Mean diff:", (scores_torch - scores_triton).abs().mean().item())
     print("Scores equal:", torch.allclose(scores_torch, scores_triton, rtol=1e-3, atol=1e-3))
-
-<<<<<<< HEAD
+    
+def test_fused_mask_softmax():
+    device = "cuda" if torch.cuda.is_available() else "cpu"
+    print(f"Running on {device} for fused_mask_softmax test")
+
+    torch.manual_seed(42)
+
+    B = 8   # batch
+    L = 256 # seq_len_q
+    H = 16  # heads
+    T = 256 # seq_len_k
+
+    scores = torch.randn(B, L, H, T, dtype=torch.float32, device=device)
+
+    base_mask = torch.full((L, T), float('-inf'), device=device)
+    base_mask = torch.triu(base_mask, diagonal=1)
+    mask = base_mask.view(1, L, 1, T)
+
+    # Torch
+    scores_torch = scores.clone()
+    scores_torch += mask
+    scores_torch = torch.softmax(scores_torch, dim=-1)
+
+    # Triton
+    scores_triton = scores.clone()
+    fused_mask_softmax(scores_triton, mask)
+
+    abs_diff = (scores_torch - scores_triton).abs()
+    max_abs_diff = abs_diff.max().item()
+    mean_abs_diff = abs_diff.mean().item()
+
+    print(f"Max abs diff: {max_abs_diff:.6f}")
+    print(f"Mean abs diff: {mean_abs_diff:.6f}")
+
 def test_fused_apply_rotary_emb():
     B = 8         # batch size
     L = 1024      # query len
@@ -257,41 +285,7 @@
         print("Max abs diff:", (out_torch - out_triton).abs().max().item())
         print("Mean diff:", (out_torch - out_triton).abs().mean().item())
         print("Outputs equal:", torch.allclose(out_torch, out_triton, rtol=1e-3, atol=1e-3))
-=======
-def test_fused_mask_softmax():
-    device = "cuda" if torch.cuda.is_available() else "cpu"
-    print(f"Running on {device} for fused_mask_softmax test")
-
-    torch.manual_seed(42)
-
-    B = 8   # batch
-    L = 256 # seq_len_q
-    H = 16  # heads
-    T = 256 # seq_len_k
-
-    scores = torch.randn(B, L, H, T, dtype=torch.float32, device=device)
-
-    base_mask = torch.full((L, T), float('-inf'), device=device)
-    base_mask = torch.triu(base_mask, diagonal=1)
-    mask = base_mask.view(1, L, 1, T)
-
-    # Torch
-    scores_torch = scores.clone()
-    scores_torch += mask
-    scores_torch = torch.softmax(scores_torch, dim=-1)
-
-    # Triton
-    scores_triton = scores.clone()
-    fused_mask_softmax(scores_triton, mask)
-
-    abs_diff = (scores_torch - scores_triton).abs()
-    max_abs_diff = abs_diff.max().item()
-    mean_abs_diff = abs_diff.mean().item()
-
-    print(f"Max abs diff: {max_abs_diff:.6f}")
-    print(f"Mean abs diff: {mean_abs_diff:.6f}")
->>>>>>> 4910cf84
-
+        
 def benchmark_mla(batch_size=8, seq_len=1024, use_profile=False, dtype=torch.float32):
     device = "cuda" if torch.cuda.is_available() else "cpu"
     print(f"Running on {device}")
@@ -361,7 +355,7 @@
         max_batch_size=max_batch_size,
         max_seq_len=max_seq_len,
         dtype=dtype,
-        optim_type="ablation:rope",
+        optim_type="triton",
     ).to(device)
 
     mla_triton.load_state_dict(mla_torch.state_dict()) # ensure weights are the same
@@ -442,7 +436,7 @@
             ) = benchmark_mla(
                 batch_size=batch_size, 
                 seq_len=seq_len, 
-                use_profile=False, 
+                use_profile=True, 
                 dtype=torch.float32 # FLOAT16 IS BUG!!!!!!!!!!!!
             )
             results[(batch_size, seq_len)] = (
@@ -503,9 +497,6 @@
     benchmark()
     # test_mla_triton()
     # test_fused_qk_attention()
-<<<<<<< HEAD
     # test_rope()
     # test_fused_apply_rotary_emb()
-=======
-    # test_fused_mask_softmax()
->>>>>>> 4910cf84
+    # test_fused_mask_softmax()